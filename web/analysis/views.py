--- conflicted
+++ resolved
@@ -1774,25 +1774,12 @@
                     "procdump.extracted_files_tool.path": 1,
                     "CAPE.payloads.extracted_files_tool.path": 1,
                 }
-<<<<<<< HEAD
                 category = category.replace("zipall", "")
                 # ToDo maybe use search func?
                 # records = mongo_find("analysis", {category: dlfile}, projection, sort=[("_id", -1)])
                 records = perform_search(category, dlfile, projection=projection)
-                # path = [block["path"] for block in records if block.get("path") and path_exists(block["path"])]
+                path = [block["path"] for block in records if block.get("path") and path_exists(block["path"])]
                 # need to walk all the keys and check path inside
-=======
-                # records = mongo_find("capeyara", "AgentTeslaV4", projection
-                records = mongo_find(
-                    category.replace("zipall", ""),
-                    dlfile,
-                    user_id=request.user.id,
-                    privs=request.user.is_staff,
-                    projection=projection,
-                )
-                path = [block["path"] for block in records if block.get("path") and path_exists(block["path"])]
-                # look to extract paths
->>>>>>> d3411682
             except ValueError as e:
                 print("mongodb load", e)
     else:

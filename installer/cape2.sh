--- conflicted
+++ resolved
@@ -1137,11 +1137,7 @@
     pip3 install poetry crudini
     CRYPTOGRAPHY_DONT_BUILD_RUST=1 sudo -u ${USER} bash -c 'export PYTHON_KEYRING_BACKEND=keyring.backends.null.Keyring; poetry install'
     sudo -u ${USER} bash -c 'export PYTHON_KEYRING_BACKEND=keyring.backends.null.Keyring; poetry run extra/poetry_libvirt_installer.sh'
-<<<<<<< HEAD
-    sudo -u ${USER} bash -c 'poetry run extra/poetry_yara_python_installer.sh'
-=======
     sudo -u ${USER} bash -c 'poetry run extra/poetry_yara_installer.sh'
->>>>>>> 9603dd57
 
     sudo usermod -aG kvm ${USER}
     sudo usermod -aG libvirt ${USER}
